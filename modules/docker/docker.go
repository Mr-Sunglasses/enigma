--- conflicted
+++ resolved
@@ -1,13 +1,6 @@
 package docker
 
 import (
-<<<<<<< HEAD
-	"fmt"
-	"log"
-	"os"
-	"os/exec"
-	"strings"
-=======
     "bufio"
     "fmt"
     "log"
@@ -15,7 +8,6 @@
     "os/exec"
     "strings"
     "unicode"
->>>>>>> a30744d0
 )
 
 // BuildDockerImage builds a Docker image based on environment variables.
